--- conflicted
+++ resolved
@@ -1,12 +1,8 @@
 # Pluma Automation
 
-<<<<<<< HEAD
 ![Native installation and tests](https://github.com/Witekio/pluma-automation/workflows/Native%20installation%20and%20tests/badge.svg)
 
-The Automation Lab is a tool designed to perform black box testing of embedded hardware; designed to be as lightweight as possible!
-=======
 Pluma Automation (formerly Automation Lab) is a tool created by [Witekio](https://www.witekio.com) to perform black box testing of embedded hardware; designed to be as lightweight as possible!
->>>>>>> 6443e867
 
 At it's core it enables programmatic hardware control of many supported devices to control a board's power, console, storage, and more.
 This package is named `farmcore`.
